--- conflicted
+++ resolved
@@ -1,12 +1,6 @@
 module github.com/elastic/terraform-provider-ec
 
-<<<<<<< HEAD
-go 1.22.5
-
-toolchain go1.24.3
-=======
-go 1.23.0
->>>>>>> eaae1a68
+go 1.24.3
 
 require (
 	github.com/blang/semver v3.5.1+incompatible
