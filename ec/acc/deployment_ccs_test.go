--- conflicted
+++ resolved
@@ -90,11 +90,7 @@
 				),
 			},
 			{
-<<<<<<< HEAD
 				// Change the Elasticsearch topology size and node count.
-=======
-				// Change the Elasticsearch toplogy size and remove the remote_cluster..
->>>>>>> 365f4bca
 				Config: secondConfigCfg,
 				Check: resource.ComposeAggregateTestCheckFunc(
 					// Changes.
