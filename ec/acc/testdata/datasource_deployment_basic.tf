--- conflicted
+++ resolved
@@ -42,11 +42,7 @@
 
 data "ec_deployments" "query" {
   name_prefix            = substr(ec_deployment.basic_datasource.name, 0, 22)
-<<<<<<< HEAD
-  deployment_template_id = "aws-compute-optimized-v2"
-=======
   deployment_template_id = "%s"
->>>>>>> 096c9796
 
   elasticsearch {
     version = data.ec_stack.latest.version
