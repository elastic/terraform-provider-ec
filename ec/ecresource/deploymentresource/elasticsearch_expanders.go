--- conflicted
+++ resolved
@@ -20,11 +20,6 @@
 import (
 	"encoding/json"
 	"fmt"
-<<<<<<< HEAD
-	"strings"
-=======
-	"reflect"
->>>>>>> b4c218e4
 
 	"github.com/elastic/cloud-sdk-go/pkg/models"
 	"github.com/elastic/cloud-sdk-go/pkg/util/ec"
