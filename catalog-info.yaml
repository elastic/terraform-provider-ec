--- conflicted
+++ resolved
@@ -21,9 +21,7 @@
     spec:
       repository: elastic/terraform-provider-ec
       pipeline_file: ".buildkite/pipeline.yml"
-<<<<<<< HEAD
-=======
----
+
 # yaml-language-server: $schema=https://gist.githubusercontent.com/elasticmachine/988b80dae436cafea07d9a4a460a011d/raw/rre.schema.json
 apiVersion: backstage.io/v1alpha1
 kind: Resource
@@ -52,7 +50,6 @@
         build_tags: true
         filter_condition: 'build.tag =~ /^v[0-9.]+$/'
         filter_enabled: true
->>>>>>> 475ba5ff
       teams:
         control-plane-stateful:
           access_level: MANAGE_BUILD_AND_READ
