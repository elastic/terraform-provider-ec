# Elastic Cloud provider examples

This directory contains a set of examples that show you how to use Elastic Cloud resources with Terraform. For each example there is a README file with a detailed description.

<<<<<<< HEAD
To run any example clone the repository. Build the provider using `make install` from the main folder. From within the example's directory run `terrafrom init` to initialize Terrafrom, and `terraform apply` to see it work.
=======
To run any example, clone the repository and run `terraform apply` within the example directory.
>>>>>>> 9fafd1fb
<|MERGE_RESOLUTION|>--- conflicted
+++ resolved
@@ -2,8 +2,4 @@
 
 This directory contains a set of examples that show you how to use Elastic Cloud resources with Terraform. For each example there is a README file with a detailed description.
 
-<<<<<<< HEAD
 To run any example clone the repository. Build the provider using `make install` from the main folder. From within the example's directory run `terrafrom init` to initialize Terrafrom, and `terraform apply` to see it work.
-=======
-To run any example, clone the repository and run `terraform apply` within the example directory.
->>>>>>> 9fafd1fb
