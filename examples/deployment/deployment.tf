terraform {
  # The Elastic Cloud provider is supported from ">=0.12"
  # Version later than 0.12.29 is required for this terraform block to work.
  required_version = ">= 0.12.29"

  required_providers {
    ec = {
      source  = "elastic/ec"
<<<<<<< HEAD
      version = "0.5.1"
=======
      version = "0.6.0"
>>>>>>> baf44b8d
    }
  }
}

provider "ec" {}

# Retrieve the latest stack pack version
data "ec_stack" "latest" {
  version_regex = "latest"
  region        = "us-east-1"
}

# Create an Elastic Cloud deployment
resource "ec_deployment" "example_minimal" {
  # Optional name.
  name = "my_example_deployment"

  region                 = "us-east-1"
  version                = data.ec_stack.latest.version
  deployment_template_id = "aws-io-optimized-v2"

  elasticsearch {
    config {
      user_settings_yaml = file("./es_settings.yaml")
    }
  }

  kibana {}

  enterprise_search {
    topology {
      zone_count = 1
    }
  }

  apm {
    topology {
      size = "0.5g"
    }
  }
}<|MERGE_RESOLUTION|>--- conflicted
+++ resolved
@@ -6,11 +6,7 @@
   required_providers {
     ec = {
       source  = "elastic/ec"
-<<<<<<< HEAD
       version = "0.5.1"
-=======
-      version = "0.6.0"
->>>>>>> baf44b8d
     }
   }
 }
