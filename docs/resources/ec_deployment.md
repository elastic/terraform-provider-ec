--- conflicted
+++ resolved
@@ -34,7 +34,6 @@
 }
 ```
 
-<<<<<<< HEAD
 ### With observability settings
 
 ```hcl
@@ -43,26 +42,31 @@
   name = "my_example_deployment"
 
   # Mandatory fields
-=======
-### With Cross Cluster Search settings
-
-```hcl
-resource "ec_deployment" "source_deployment" {
-  name = "my_ccs_source"
-
->>>>>>> 365f4bca
   region                 = "us-east-1"
   version                = "7.9.2"
   deployment_template_id = "aws-io-optimized-v2"
 
-<<<<<<< HEAD
   elasticsearch {}
+  
+  kibana {}
 
   # Optional observability settings
   observability {
     deployment_id = ec_deployment.example_minimal.id
   }
-=======
+}
+```
+
+### With Cross Cluster Search settings
+
+```hcl
+resource "ec_deployment" "source_deployment" {
+  name = "my_ccs_source"
+
+  region                 = "us-east-1"
+  version                = "7.9.2"
+  deployment_template_id = "aws-io-optimized-v2"
+
   elasticsearch {
     topology {
       size = "1g"
@@ -86,7 +90,6 @@
   }
 
   kibana {}
->>>>>>> 365f4bca
 }
 ```
 
