---
page_title: "Provider: Elastic Cloud"
---

# Elastic Cloud Provider

The Elastic Cloud Terraform provider can be used to configure and manage Elastic Cloud deployments using the Elastic Cloud
APIs. Use the navigation to the left to read about data sources and resources supported by the Elastic Cloud provider. Elastic Cloud APIs are available for:

* Elasticsearch Service (ESS).
* Elastic Cloud Enterprise (ECE).
* Elasticsearch Service Private (ESSP).

## Releases

Interested in the provider's latest features, or want to make sure you're up to date? [Check out the provider changelog](https://github.com/elastic/terraform-provider-ec/blob/master/CHANGELOG.md).

## Authentication

The Elastic Cloud Terraform provider offers two methods of authentication against the remote API: `apikey` or a combination of `username` and `password`. Depending on the environment, you may choose one over the other. The Public API of Elasticsearch Service (ESS) is the default `endpoint` that the provider will target.

Elasticsearch Service (ESS) only supports `apikey`. Elastic Cloud Enterprise (ECE) supports `apikey` or a combination of `username` and `password`.

!> **Warning:** Hard-coding credentials into a Terraform configuration is not recommended, and risks secret leakage should this file ever be committed to a public version control system.

### API key authentication (recommended)

API keys are the recommended authentication method. They can be used to authenticate against Elasticsearch Service or Elastic Cloud Enterprise.

#### Generating an Elasticsearch Service (ESS) API Key

To generate an API key, follow these steps:

  1. Open you browser and navigate to <https://cloud.elastic.co/login>.
  2. Log in with your email and password.
  3. Click on [Elasticsearch Service](https://cloud.elastic.co/deployments).
  4. Navigate to [Features > API Keys](https://cloud.elastic.co/deployment-features/keys) and click on **Generate API Key**.
  5. Choose a name for your API key.
  6. Save your API key somewhere.

#### Using your API Key on the Elastic Cloud terraform provider

After you've generated your API Key, you can make it available to the Terraform provider by exporting it as the environment variable `EC_API_KEY` (recommended), or hardcoded in the provider `.tf` configuration file (supported but not recommended).

```sh
$ export EC_API_KEY="<apikey value>"
```

Or set the `apikey` field in the "ec" provider to the value of your generated API key.

```hcl
provider "ec" {
  apikey = "<apikey value>"
}
```

### Username and password login (ECE)

If you are targeting an ECE environment, you can also use a combination of `username` and `password` as authentication method. 

They can either be hardcoded in the provider `.tf` configuration (not recommended), or specified with the following environment variables: `EC_USERNAME` or `EC_USER` and `EC_PASSWORD` or `EC_PASS`.

```hcl
provider "ec" {
  # ECE installation endpoint
  endpoint = "https://my.ece-environment.corp"

  # If the ECE installation has a self-signed certificate
  # you must set insecure to true.
  insecure = true

  username = "my-username"
  password = "my-password"
}
```

## Argument Reference

In addition to [generic `provider` arguments](https://www.terraform.io/docs/configuration/providers.html)
(for ex. `alias` and `version`), the following arguments are supported in the Elastic Cloud `provider` block:

* `endpoint` - (Optional) This is the target endpoint. It must be provided only when
   you use the Elastic Cloud provider with an ECE installation or ESS Private.
  Can also be sourced from the `EC_ENDPOINT` or `EC_HOST` environment variables.

* `apikey` - (Optional) This is the Elastic Cloud API key. It is required with ESS, but it is also valid with ECE. It must be
  provided, but it can also be sourced from the `EC_API_KEY` environment variable.
  Conflicts with `username` and `password` authentication options.

* `username` - (Optional) This is the Elastic Cloud username. It must be provided, but it can also
  be sourced from the `EC_USER` or `EC_USERNAME` environment variables. Conflicts with
  `apikey`. Not recommended.

* `password` - (Optional) This is the Elastic Cloud password. It must be provided, but it can also
  be sourced from the `EC_PASS` or `EC_PASSWORD` environment variables. Conflicts with 
  `apikey`. Not recommended.

* `insecure` - (Optional) This setting allows the provider to skip TLS verification.
  Useful when targeting installation with self-signed certificates. Can also be sourced from the
  `EC_INSECURE` or `EC_SKIP_TLS_VALIDATION` environment variables. Not recommended when
  targeting ESS.

* `timeout` - (Optional) This setting allows the user to set a custom timeout in the
<<<<<<< HEAD
  individual HTTP request level. Defaults to 1 minute (`"1m"`), but might need to be tweaked if timeouts
  are experienced. Can also be sourced from the `EC_TIMEOUT` environment variable.
=======
  individual HTTP request level. Defaults to 40 seconds (`"40s"`), but might need to be adjusted if timeouts
  are experienced.
>>>>>>> baf9542e

* `verbose` - (Optional) When set to `true`, it writes a `requests.json` file in the folder
  where Terraform runs with all the outgoing HTTP requests and responses. Defaults to `false`.
  Can also be sourced from the `EC_VERBOSE` environment variable.

* `verbose_credentials` - (Optional) When set with `verbose`, the contents of the Authorization
  header will not be redacted. Defaults to `false`. Can also be sourced from the
  `EC_VERBOSE_CREDENTIALS` environment variable.

* `verbose_file` - (Optional) Sets the file where the verbose request and response HTTP flow will
  be written to. Defaults to `request.log`. Can also be sourced from the `EC_VERBOSE_FILE`
  environment variable.

**Tip :** Arguments specified in the module file take precedence over environment variables.<|MERGE_RESOLUTION|>--- conflicted
+++ resolved
@@ -101,13 +101,8 @@
   targeting ESS.
 
 * `timeout` - (Optional) This setting allows the user to set a custom timeout in the
-<<<<<<< HEAD
-  individual HTTP request level. Defaults to 1 minute (`"1m"`), but might need to be tweaked if timeouts
+  individual HTTP request level. Defaults to 40 seconds (`"40s"`), but might need to be adjusted if timeouts
   are experienced. Can also be sourced from the `EC_TIMEOUT` environment variable.
-=======
-  individual HTTP request level. Defaults to 40 seconds (`"40s"`), but might need to be adjusted if timeouts
-  are experienced.
->>>>>>> baf9542e
 
 * `verbose` - (Optional) When set to `true`, it writes a `requests.json` file in the folder
   where Terraform runs with all the outgoing HTTP requests and responses. Defaults to `false`.
