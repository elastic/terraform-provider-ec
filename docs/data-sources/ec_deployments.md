---
page_title: "Elastic Cloud: ec_deployments"
description: |-
  Returns a list of deployments that match the specified query.
---

# Data Source: ec_deployments

Use this data source to retrieve a list of IDs for the deployment and resource kinds, based on the specified query.

## Example Usage

```hcl
data "ec_deployments" "example" {
  name_prefix            = "test"
  deployment_template_id = "azure-compute-optimized"

  elasticsearch {
    healthy = "true"
  }

  kibana {
    status = "started"
  }

  apm {
    version = "7.9.1"
  }

  enterprise_search {
    healthy = "true"
  }
}
```

## Argument Reference

* `name_prefix` - Prefix that one or several deployment names have in common.
* `deployment_template_id` - ID of the deployment template used to create the deployment.
* `healthy` - Overall health status of the deployment.
* `elasticsearch` - Filter by Elasticsearch resource kind status or configuration.
<<<<<<< HEAD
  * `elasticsearch.#.status` - Resource kind status (for example, "started", "stopped", etc).
  * `elasticsearch.#.version` - Elastic Stack version.
  * `elasticsearch.#.healthy` - Overall health status of the Elasticsearch instances.
* `kibana` - Filter by Kibana resource kind status or configuration.
  * `kibana.#.status` - Resource kind status (for example, "started", "stopped", etc).
  * `kibana.#.version` - Elastic Stack version.
  * `kibana.#.healthy` - Overall health status of the Kibana instances.
* `apm` - Filter by APM resource kind status or configuration.
  * `apm.#.status` - Resource kind status (for example, "started", "stopped", etc).
  * `apm.#.version` - Elastic Stack version.
  * `apm.#.healthy` - Overall health status of the APM instances.
* `enterprise_search` - Filter by Enterprise Search resource kind status or configuration.
  * `enterprise_search.#.status` - Resource kind status (for example, "started", "stopped", etc).
  * `enterprise_search.#.version` - Elastic Stack version.
=======
  * `elasticsearch.#.status` - Resource kind status (Available statuses are: initializing, stopping, stopped, rebooting, restarting, reconfiguring and started).
  * `elasticsearch.#.version` - Elastic stack version.
  * `elasticsearch.#.healthy` - Overall health status of the Elasticsearch instances.
* `kibana` - Filter by Kibana resource kind status or configuration.
  * `kibana.#.status` - Resource kind status (Available statuses are: initializing, stopping, stopped, rebooting, restarting, reconfiguring and started).
  * `kibana.#.version` - Elastic stack version.
  * `kibana.#.healthy` - Overall health status of the Kibana instances.
* `apm` - Filter by APM resource kind status or configuration.
  * `apm.#.status` - Resource kind status (Available statuses are: initializing, stopping, stopped, rebooting, restarting, reconfiguring and started).
  * `apm.#.version` - Elastic stack version.
  * `apm.#.healthy` - Overall health status of the APM instances.
* `enterprise_search` - Filter by Enterprise Search resource kind status or configuration.
  * `enterprise_search.#.status` - Resource kind status (Available statuses are: initializing, stopping, stopped, rebooting, restarting, reconfiguring and started).
  * `enterprise_search.#.version` - Elastic stack version.
>>>>>>> ce480b5c
  * `enterprise_search.#.healthy` - Overall health status of the Enterprise Search instances.

## Attributes Reference

~> **NOTE:** Depending on the deployment definition, some values may not be set.
These will not be available for interpolation.

* `deployments` - List of deployments which match the specified query.
  * `deployments.#.deployment_id` - The deployment unique ID.
  * `deployments.#.elasticsearch_resource_id` - The Elasticsearch resource unique ID.
  * `deployments.#.kibana_resource_id` - The Kibana resource unique ID.
  * `deployments.#.apm_resource_id` - The APM resource unique ID.
  * `deployments.#.enterprise_search_resource_id` - The Enterprise Search resource unique ID.<|MERGE_RESOLUTION|>--- conflicted
+++ resolved
@@ -39,37 +39,20 @@
 * `deployment_template_id` - ID of the deployment template used to create the deployment.
 * `healthy` - Overall health status of the deployment.
 * `elasticsearch` - Filter by Elasticsearch resource kind status or configuration.
-<<<<<<< HEAD
-  * `elasticsearch.#.status` - Resource kind status (for example, "started", "stopped", etc).
-  * `elasticsearch.#.version` - Elastic Stack version.
-  * `elasticsearch.#.healthy` - Overall health status of the Elasticsearch instances.
-* `kibana` - Filter by Kibana resource kind status or configuration.
-  * `kibana.#.status` - Resource kind status (for example, "started", "stopped", etc).
-  * `kibana.#.version` - Elastic Stack version.
-  * `kibana.#.healthy` - Overall health status of the Kibana instances.
-* `apm` - Filter by APM resource kind status or configuration.
-  * `apm.#.status` - Resource kind status (for example, "started", "stopped", etc).
-  * `apm.#.version` - Elastic Stack version.
-  * `apm.#.healthy` - Overall health status of the APM instances.
-* `enterprise_search` - Filter by Enterprise Search resource kind status or configuration.
-  * `enterprise_search.#.status` - Resource kind status (for example, "started", "stopped", etc).
-  * `enterprise_search.#.version` - Elastic Stack version.
-=======
-  * `elasticsearch.#.status` - Resource kind status (Available statuses are: initializing, stopping, stopped, rebooting, restarting, reconfiguring and started).
+  * `elasticsearch.#.status` - Resource kind status (Available statuses are: initializing, stopping, stopped, rebooting, restarting, reconfiguring, and started).
   * `elasticsearch.#.version` - Elastic stack version.
   * `elasticsearch.#.healthy` - Overall health status of the Elasticsearch instances.
 * `kibana` - Filter by Kibana resource kind status or configuration.
-  * `kibana.#.status` - Resource kind status (Available statuses are: initializing, stopping, stopped, rebooting, restarting, reconfiguring and started).
+  * `kibana.#.status` - Resource kind status (Available statuses are: initializing, stopping, stopped, rebooting, restarting, reconfiguring, and started).
   * `kibana.#.version` - Elastic stack version.
   * `kibana.#.healthy` - Overall health status of the Kibana instances.
 * `apm` - Filter by APM resource kind status or configuration.
-  * `apm.#.status` - Resource kind status (Available statuses are: initializing, stopping, stopped, rebooting, restarting, reconfiguring and started).
+  * `apm.#.status` - Resource kind status (Available statuses are: initializing, stopping, stopped, rebooting, restarting, reconfiguring, and started).
   * `apm.#.version` - Elastic stack version.
   * `apm.#.healthy` - Overall health status of the APM instances.
 * `enterprise_search` - Filter by Enterprise Search resource kind status or configuration.
-  * `enterprise_search.#.status` - Resource kind status (Available statuses are: initializing, stopping, stopped, rebooting, restarting, reconfiguring and started).
+  * `enterprise_search.#.status` - Resource kind status (Available statuses are: initializing, stopping, stopped, rebooting, restarting, reconfiguring, and started).
   * `enterprise_search.#.version` - Elastic stack version.
->>>>>>> ce480b5c
   * `enterprise_search.#.healthy` - Overall health status of the Enterprise Search instances.
 
 ## Attributes Reference
